--- conflicted
+++ resolved
@@ -58,12 +58,8 @@
  *     ~sublibs:["mirage"] *)
 
 let packages = [
-<<<<<<< HEAD
-  package "conntest" ~pin:"git+https://github.com/rand00/conntest.git";
-=======
   package "conntest";
   (* package "conntest" ~pin:"git+https://github.com/rand00/conntest.git"; *)
->>>>>>> b2771219
   (* package "conntest" ~pin:"git+https://github.com/rand00/conntest.git#20220906_WIP"; *)
   (*< add commit to string when release? e.g. #3c85fff2aba1bbf0d0e7f05427d7e41f9b7a7cc3*)
   package "uri";
